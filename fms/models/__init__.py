from contextlib import nullcontext
from functools import partial
from typing import Any, Callable, Mapping, MutableMapping, Optional, Tuple

import torch
from torch import nn
from torch.distributed.algorithms._checkpoint.checkpoint_wrapper import (
    CheckpointImpl,
    apply_activation_checkpointing,
    checkpoint_wrapper,
)
from torch.distributed.distributed_c10d import ProcessGroup
from torch.distributed.fsdp import FullyShardedDataParallel as FSDP
from torch.distributed.fsdp import MixedPrecision, ShardingStrategy

from fms import distributed
from fms.distributed.strategy import (
    TensorParallelStrategy,
    UniformModelParallelStrategy,
)
from fms.utils import serialization
from fms.utils.config import ModelConfig


__models: MutableMapping[
    str, MutableMapping[str, Tuple[Callable[[], nn.Module], ModelConfig]]
] = {}


def register_model(
    architecture: str,
    variant: str,
    factory: Callable[[], nn.Module],
    config: ModelConfig,
):
    """
    Registers a model variant and its config to be made available in the registration API.
    Args:
    architecture: The name of the model architecture, e.g. 'llama'
    variant: A reference for a particular configuration of the architecture,
        e.g. '7b'
    factory: A callable that constructs an instance of the model variant.
    config: The model parameters
    """
    variants: MutableMapping[str, Tuple[Callable[[], nn.Module], ModelConfig]] = {}

    if architecture in __models:
        variants = __models[architecture]
    if variant in variants:
        raise KeyError(
            f"Variant {variant} already registered for architecture {architecture}"
        )
    variants[variant] = (factory, config)
    __models[architecture] = variants


def list_models():
    """
    Lists registered model architectures.
    """
    return list(__models.keys())


def list_variants(architecture: str):
    """
    Lists available variants (configurations) of a model architecture.
    E.g. `models.list_variants('llama')` -> ['micro', '7b', '13b', '70b']
    Args:
    architecture: one of the registered architectures returned by `list_models()`.
    """
    if architecture not in __models:
        raise KeyError(
            f"{architecture} is not registered. See `models.list_models()` for available architectures"
        )
    return list(__models[architecture].keys())


def _get_model_instance(
    architecture: str, variant: str, *, dtype=None, device=None, extra_args: dict = {}
) -> nn.Module:
    """
    Gets a model by name and variant, e.g. `models.get_model('llama', '7b')`
    Does not load weights.
    See public API `models.get_model()`
    Args:
    architecture: one of the architectures from list_models(). E.g. llama.
    variant: one of the variants from list_variants(architecture). E.g. '7b'
    extra_args: kwargs to be passed to the model factory.
    """
    if architecture not in __models:
        raise KeyError(
            f"{architecture} is not registered. See `models.list_models()` for available architectures"
        )
    if variant not in __models[architecture]:
        raise KeyError(
            f'{variant} is not a registered variant of {architecture}. See `models.list_variants("{architecture}")` for available variants.'
        )

    model_factory = __models[architecture][variant][0]

    orig = torch.get_default_dtype()

    try:
        if dtype is not None:
            torch.set_default_dtype(dtype)
        with device if device is not None else nullcontext():
            return model_factory(**extra_args)
    finally:
        torch.set_default_dtype(orig)


def _get_model_config(architecture: str, variant: str):
    if architecture not in __models:
        raise KeyError(
            f"{architecture} is not registered. See `models.list_models()` for available architectures"
        )
    if variant not in __models[architecture]:
        raise KeyError(
            f'{variant} is not a registered variant of {architecture}. See `models.list_variants("{architecture}")` for available variants.'
        )
    return __models[architecture][variant][1]


def _guess_num_layers(state_dict):
    """
    This function attempts to guess the number of "layers" in a state_dict by
    looking for lists of sub modules. This can be used to setup model-parallel
    when we don't yet have a model instance.
    """
    if state_dict is None or len(state_dict) == 0:
        raise ValueError(
            "Use model parallel with pre-trained models that have a state dict"
        )

    layers = set()
    import re

    for key in state_dict.keys():
        # when there's a list of layers, layers have numeric IDs in the key
        layerid = re.sub("[^.]*\.([0-9]+)\..*", "\\1", key)
        if layerid != key:
            layers.add(layerid)
    return len(layers)


def _class_hierarchy(clz):
    if clz == object:
        return {clz}
    bases = clz.__bases__
    all = [_class_hierarchy(c) for c in bases]
    result = {clz}
    for classes in all:
        result = result | classes
    return result


def _fsdp_autowrap_policy(module: nn.Module, recurse: bool, nonwrapped_numel: int):
    if recurse:
        return True
    classes = _class_hierarchy(module.__class__)
    for clz in classes:
        name = str(clz).lower()
        if ("layer" in name or "block" in name) and "layernorm" not in name:
            return True
    return False


def _activation_checkpoint_check_fn(layer):
    for name in layer.__class__.__bases__:
        name = str(name).lower()
        if "block" in name or "layer" in name:
            return True
    return False


def _fsdp_wrap(
    model: nn.Module,
    distributed_strategy: Optional[str],
    device: torch.device,
    rank0: bool,
) -> nn.Module:
    # initializes parameters that are on meta devices
    def init_fn(x: nn.Module):
        if not rank0:
            x.to_empty(device=device, recurse=False)

    # TODO: enable other policies
    mp_policy = MixedPrecision(
        param_dtype=torch.bfloat16,
        reduce_dtype=torch.bfloat16,
        buffer_dtype=torch.bfloat16,
    )

    if distributed_strategy == "fsdp":
        dp_strategy = ShardingStrategy.FULL_SHARD
    elif distributed_strategy == "hsdp":
        dp_strategy = ShardingStrategy.HYBRID_SHARD
    elif distributed_strategy == "ddp":
        dp_strategy = ShardingStrategy.NO_SHARD
    else:
        raise KeyError("distributed strategy should be one of fsdp, dpp, or hsdp")

    model = FSDP(
        model,
        param_init_fn=init_fn,
        sync_module_states=True,
        device_id=device.index,
        limit_all_gathers=True,
        use_orig_params=True,
        auto_wrap_policy=_fsdp_autowrap_policy,
        mixed_precision=mp_policy,
        sharding_strategy=dp_strategy,
    )

    wrapper_fn = partial(
        checkpoint_wrapper, checkpoint_impl=CheckpointImpl.NO_REENTRANT
    )
    apply_activation_checkpointing(
        model,
        checkpoint_wrapper_fn=wrapper_fn,
        check_fn=_activation_checkpoint_check_fn,
    )

    return model


def _is_dp(distributed_strategy):
    return distributed_strategy in {"fsdp", "hsdp", "ddp"}


def get_model(
    architecture: str,
    variant: str,
    model_path: Optional[str] = None,
    source: Optional[str] = None,
    device_type: str = "cpu",
    distributed_strategy: Optional[str] = None,
    checkpoint_sharding: Optional[str] = None,
    checkpoint_format: Optional[str] = None,
    group: Optional[ProcessGroup] = None,
    **kwargs,
):
    """
    Load an instance of a model with weights.

    Args:
    architecture: the model architecture, e.g. llama. See
                `models.list_models()`.
    variant: the configuration of the model, e.g. 7b. See
                `models.list_variants(architecture)`
    model_path: the path to the state_dict of weights. If None, don't load.
    device_type: where to load the model
    distributed_strategy: None, 'fsdp', 'hsdp', 'tp', or 'mp'.
    checkpoint_sharding: how the checkpoint files are sharded: None, 'tp',
                'fsdp', or 'layer'. If None, guess based on files.
    checkpoint_format: how the checkpoint files are saved: None, 'pt',
                'hf', or 'st'. If None, guess based on files.
    source: If the weights in the state dict didn't come from an FMS model,
                `source` specifies which conversion function might be needed.
                See `serialization.list_sources(architecture)`
    group: ProcessGroup The PG to use for any model distribution
    """
    local_rank, world_size = distributed.rank_and_world(group)

    if distributed_strategy is None or distributed_strategy == "":
        if world_size > 1:
            distributed_strategy = "tp"

    if device_type == "cuda":
        device = torch.device(device_type, local_rank)
    else:
        device = torch.device(device_type)

    if (
        _is_dp(distributed_strategy)
        and local_rank != 0
        and checkpoint_sharding != "fsdp"
    ):
        initial_device = torch.device("meta")
    elif distributed_strategy == "mp":
        initial_device = torch.device("cpu")
    else:
        initial_device = device

    if model_path is not None:
        if checkpoint_format is None:
            checkpoint_format = serialization.get_ckp_format(model_path)
        lazy_sd = serialization.load_state_dict(
            model_path,
            checkpoint_format=checkpoint_format,
            distributed_strategy=distributed_strategy,
            checkpoint_sharding=checkpoint_sharding,
            initial_device=initial_device,
            rank=local_rank,
            world_size=world_size,
        )
<<<<<<< HEAD
        model_config = _get_model_config(architecture, source)
        fms_sd = serialization.get_adapted(architecture, source, fms_sd, model_config)
    else:
        fms_sd = {}
=======
>>>>>>> 084bd70f

    extra_args = kwargs
    if "distributed_strategy" not in extra_args:
        if distributed_strategy == "tp":
            print("using tensor parallel")
            extra_args["distributed_strategy"] = TensorParallelStrategy()
        elif distributed_strategy == "mp":
            print("using model parallel")
            devices = [i for i in range(torch.cuda.device_count())]
            extra_args["distributed_strategy"] = UniformModelParallelStrategy(
                devices, _guess_num_layers(lazy_sd)
            )

    # Create the model
    fms_model = _get_model_instance(
        architecture, variant, device=initial_device, extra_args=extra_args
    )

    # Choose when to wrap and load the model weights based on the combination
    # distribution strategy and checkpoint sharding
    pre_load = (
        distributed_strategy in ["fsdp", "hsdp"] and checkpoint_sharding != "fsdp"
    )

    def model_wrap(model):
        if _is_dp(distributed_strategy):
            return _fsdp_wrap(model, distributed_strategy, device, local_rank == 0)
        return model

    if not pre_load:
        fms_model = model_wrap(fms_model)

    if len(lazy_sd):
        serialization.load_state_dict_into_model(
            fms_model,
            lazy_sd,
            architecture,
            source if source is not None else "fms",
            distributed_strategy,
            checkpoint_sharding,
            initial_device,
            local_rank,
            world_size,
        )

    if pre_load:
        fms_model = model_wrap(fms_model)

    return fms_model


from fms.models import llama, mixtral, roberta<|MERGE_RESOLUTION|>--- conflicted
+++ resolved
@@ -294,13 +294,8 @@
             rank=local_rank,
             world_size=world_size,
         )
-<<<<<<< HEAD
-        model_config = _get_model_config(architecture, source)
-        fms_sd = serialization.get_adapted(architecture, source, fms_sd, model_config)
     else:
-        fms_sd = {}
-=======
->>>>>>> 084bd70f
+        lazy_sd = {}
 
     extra_args = kwargs
     if "distributed_strategy" not in extra_args:
