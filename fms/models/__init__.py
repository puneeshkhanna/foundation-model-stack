from contextlib import nullcontext
from functools import partial
from typing import Callable, MutableMapping, Optional

import torch
from torch import nn
from torch.distributed.algorithms._checkpoint.checkpoint_wrapper import (
    CheckpointImpl,
    apply_activation_checkpointing,
    checkpoint_wrapper,
)
from torch.distributed.distributed_c10d import ProcessGroup
from torch.distributed.fsdp import FullyShardedDataParallel as FSDP
from torch.distributed.fsdp import MixedPrecision, ShardingStrategy

from fms import distributed
from fms.distributed.strategy import (
    TensorParallelStrategy,
    UniformModelParallelStrategy,
)
from fms.utils import serialization


<<<<<<< HEAD
__models: MutableMapping[
    str, MutableMapping[str, Tuple[Callable[[], nn.Module], Optional[ModelConfig]]]
] = {}


def register_model(
    architecture: str,
    variant: str,
    factory: Callable[[], nn.Module],
    config: Optional[ModelConfig] = None,
):
=======
__models: MutableMapping[str, MutableMapping[str, Callable[[], nn.Module]]] = {}


def register_model(architecture: str, variant: str, factory: Callable[[], nn.Module]):
>>>>>>> f813fc6b
    """
    Registers a model variant to be made available in the registration API.
    Args:
    architecture: The name of the model architecture, e.g. 'llama'
    variant: A reference for a particular configuration of the architecture,
        e.g. '7b'
    factory: A callable that constructs an instance of the model variant.
<<<<<<< HEAD
    config (optional): The model configuration, if the model is constructed
        using one.
    """
    variants: MutableMapping[
        str, Tuple[Callable[[], nn.Module], Optional[ModelConfig]]
    ] = {}
=======
    """
    variants: MutableMapping[str, Callable[[], nn.Module]] = {}
>>>>>>> f813fc6b
    if architecture in __models:
        variants = __models[architecture]
    if variant in variants:
        raise KeyError(
            f"Variant {variant} already registered for architecture {architecture}"
        )
    variants[variant] = factory
    __models[architecture] = variants


def list_models():
    """
    Lists registered model architectures.
    """
    return list(__models.keys())


def list_variants(architecture: str):
    """
    Lists available variants (configurations) of a model architecture.
    E.g. `models.list_variants('llama')` -> ['micro', '7b', '13b', '70b']
    Args:
    architecture: one of the registered architectures returned by `list_models()`.
    """
    if architecture not in __models:
        raise KeyError(
            f"{architecture} is not registered. See `models.list_models()` for available architectures"
        )
    return list(__models[architecture].keys())


def _get_model_instance(
    architecture: str, variant: str, *, dtype=None, device=None, extra_args: dict = {}
) -> nn.Module:
    """
    Gets a model by name and variant, e.g. `models.get_model('llama', '7b')`
    Does not load weights.
    See public API `models.get_model()`
    Args:
    architecture: one of the architectures from list_models(). E.g. llama.
    variant: one of the variants from list_variants(architecture). E.g. '7b'
    extra_args: kwargs to be passed to the model factory.
    """
    if architecture not in __models:
        raise KeyError(
            f"{architecture} is not registered. See `models.list_models()` for available architectures"
        )
    if variant not in __models[architecture]:
        raise KeyError(
            f'{variant} is not a registered variant of {architecture}. See `models.list_variants("{architecture}")` for available variants.'
        )

    model_factory = __models[architecture][variant]

    orig = torch.get_default_dtype()

    try:
        if dtype is not None:
            torch.set_default_dtype(dtype)
        with device if device is not None else nullcontext():
            return model_factory(**extra_args)
    finally:
        torch.set_default_dtype(orig)


def _guess_num_layers(state_dict):
    """
    This function attempts to guess the number of "layers" in a state_dict by
    looking for lists of sub modules. This can be used to setup model-parallel
    when we don't yet have a model instance.
    """
    if state_dict is None or len(state_dict) == 0:
        raise ValueError(
            "Use model parallel with pre-trained models that have a state dict"
        )

    layers = set()
    import re

    for key in state_dict.keys():
        # when there's a list of layers, layers have numeric IDs in the key
        layerid = re.sub("[^.]*\.([0-9]+)\..*", "\\1", key)
        if layerid != key:
            layers.add(layerid)
    return len(layers)


def _class_hierarchy(clz):
    if clz == object:
        return {clz}
    bases = clz.__bases__
    all = [_class_hierarchy(c) for c in bases]
    result = {clz}
    for classes in all:
        result = result | classes
    return result


def _fsdp_autowrap_policy(module: nn.Module, recurse: bool, nonwrapped_numel: int):
    if recurse:
        return True
    classes = _class_hierarchy(module.__class__)
    for clz in classes:
        name = str(clz).lower()
        if ("layer" in name or "block" in name) and "layernorm" not in name:
            return True
    return False


def _activation_checkpoint_check_fn(layer):
    for name in layer.__class__.__bases__:
        name = str(name).lower()
        if "block" in name or "layer" in name:
            return True
    return False


def _fsdp_wrap(
    model: nn.Module,
    distributed_strategy: Optional[str],
    device: torch.device,
    rank0: bool,
) -> nn.Module:
    # initializes parameters that are on meta devices
    def init_fn(x: nn.Module):
        if not rank0:
            return x.to_empty(device=device, recurse=False)
        else:
            return x

    # TODO: enable other policies
    mp_policy = MixedPrecision(
        param_dtype=torch.bfloat16,
        reduce_dtype=torch.bfloat16,
        buffer_dtype=torch.bfloat16,
    )

    if distributed_strategy == "fsdp":
        dp_strategy = ShardingStrategy.FULL_SHARD
    elif distributed_strategy == "hsdp":
        dp_strategy = ShardingStrategy.HYBRID_SHARD
    elif distributed_strategy == "ddp":
        dp_strategy = ShardingStrategy.NO_SHARD
    else:
        raise KeyError("distributed strategy should be one of fsdp, dpp, or hsdp")

    model = FSDP(
        model,
        param_init_fn=init_fn,
        sync_module_states=True,
        device_id=device.index,
        limit_all_gathers=True,
        use_orig_params=True,
        auto_wrap_policy=_fsdp_autowrap_policy,
        mixed_precision=mp_policy,
        sharding_strategy=dp_strategy,
    )

    wrapper_fn = partial(
        checkpoint_wrapper, checkpoint_impl=CheckpointImpl.NO_REENTRANT
    )
    apply_activation_checkpointing(
        model,
        checkpoint_wrapper_fn=wrapper_fn,
        check_fn=_activation_checkpoint_check_fn,
    )

    return model


def _is_dp(distributed_strategy):
    return distributed_strategy in {"fsdp", "hsdp", "ddp"}


def get_model(
    architecture: str,
    variant: str,
    model_path: Optional[str] = None,
    source: Optional[str] = None,
    device_type: str = "cpu",
    distributed_strategy: Optional[str] = None,
    checkpoint_sharding: Optional[str] = None,
    group: Optional[ProcessGroup] = None,
    **kwargs,
):
    """
    Load an instance of a model with weights.

    Args:
    architecture: the model architecture, e.g. llama. See
                `models.list_models()`.
    variant: the configuration of the model, e.g. 7b. See
                `models.list_variants(architecture)`
    model_path: the path to the state_dict of weights. If None, don't load.
    device_type: where to load the model
    distributed_strategy: None, 'fsdp', 'hsdp', 'tp', or 'mp'.
    checkpoint_sharding: how the checkpoint files are sharded: None, 'tp',
                'fsdp', or 'layer'. If None, guess based on files.
    source: If the weights in the state dict didn't come from an FMS model,
                `source` specifies which conversion function might be needed.
                See `serialization.list_sources(architecture)`
    group: ProcessGroup The PG to use for any model distribution
    """
    local_rank, world_size = distributed.rank_and_world(group)

    if distributed_strategy is None or distributed_strategy == "":
        if world_size > 1:
            distributed_strategy = "tp"

    if device_type == "cuda":
        device = torch.device(device_type, local_rank)
    else:
        device = torch.device(device_type)

    if (
        _is_dp(distributed_strategy)
        and local_rank != 0
        and checkpoint_sharding != "fsdp"
    ):
        initial_device = torch.device("meta")
    elif distributed_strategy == "mp":
        initial_device = torch.device("cpu")
    else:
        initial_device = device

    if model_path is not None:
        lazy_sd = serialization.load_state_dict(
            model_path,
            source=source,
            distributed_strategy=distributed_strategy,
            checkpoint_sharding=checkpoint_sharding,
            initial_device=initial_device,
            rank=local_rank,
            world_size=world_size,
        )

    extra_args = kwargs
    if "distributed_strategy" not in extra_args:
        if distributed_strategy == "tp":
            print("using tensor parallel")
            extra_args["distributed_strategy"] = TensorParallelStrategy()
        elif distributed_strategy == "mp":
            print("using model parallel")
            devices = [i for i in range(torch.cuda.device_count())]
            extra_args["distributed_strategy"] = UniformModelParallelStrategy(
                devices, _guess_num_layers(lazy_sd)
            )

    # Create the model
    fms_model = _get_model_instance(
        architecture, variant, device=initial_device, extra_args=extra_args
    )
    fms_config = _get_model_config(architecture, variant)

    # Choose when to wrap and load the model weights based on the combination
    # distribution strategy and checkpoint sharding
    pre_load = (
        distributed_strategy in ["fsdp", "hsdp"] and checkpoint_sharding != "fsdp"
    )

    def model_wrap(model):
        if _is_dp(distributed_strategy):
            return _fsdp_wrap(model, distributed_strategy, device, local_rank == 0)
        return model

    if not pre_load:
        fms_model = model_wrap(fms_model)

    if len(lazy_sd):
        serialization.load_state_dict_into_model(
            fms_model,
            lazy_sd,
            architecture,
            source if source is not None else "fms",
            fms_config,
            distributed_strategy,
            checkpoint_sharding,
            initial_device,
            local_rank,
            world_size,
        )

    if pre_load:
        fms_model = model_wrap(fms_model)

    return fms_model


from fms.models import llama, roberta<|MERGE_RESOLUTION|>--- conflicted
+++ resolved
@@ -1,6 +1,6 @@
 from contextlib import nullcontext
 from functools import partial
-from typing import Callable, MutableMapping, Optional
+from typing import Callable, MutableMapping, Optional, Tuple
 
 import torch
 from torch import nn
@@ -19,9 +19,9 @@
     UniformModelParallelStrategy,
 )
 from fms.utils import serialization
-
-
-<<<<<<< HEAD
+from fms.utils.config import ModelConfig
+
+
 __models: MutableMapping[
     str, MutableMapping[str, Tuple[Callable[[], nn.Module], Optional[ModelConfig]]]
 ] = {}
@@ -33,12 +33,6 @@
     factory: Callable[[], nn.Module],
     config: Optional[ModelConfig] = None,
 ):
-=======
-__models: MutableMapping[str, MutableMapping[str, Callable[[], nn.Module]]] = {}
-
-
-def register_model(architecture: str, variant: str, factory: Callable[[], nn.Module]):
->>>>>>> f813fc6b
     """
     Registers a model variant to be made available in the registration API.
     Args:
@@ -46,17 +40,12 @@
     variant: A reference for a particular configuration of the architecture,
         e.g. '7b'
     factory: A callable that constructs an instance of the model variant.
-<<<<<<< HEAD
     config (optional): The model configuration, if the model is constructed
         using one.
     """
     variants: MutableMapping[
         str, Tuple[Callable[[], nn.Module], Optional[ModelConfig]]
     ] = {}
-=======
-    """
-    variants: MutableMapping[str, Callable[[], nn.Module]] = {}
->>>>>>> f813fc6b
     if architecture in __models:
         variants = __models[architecture]
     if variant in variants:
@@ -120,6 +109,18 @@
             return model_factory(**extra_args)
     finally:
         torch.set_default_dtype(orig)
+
+
+def _get_model_config(architecture: str, variant: str):
+    if architecture not in __models:
+        raise KeyError(
+            f"{architecture} is not registered. See `models.list_models()` for available architectures"
+        )
+    if variant not in __models[architecture]:
+        raise KeyError(
+            f'{variant} is not a registered variant of {architecture}. See `models.list_variants("{architecture}")` for available variants.'
+        )
+    return __models[architecture][variant][1]
 
 
 def _guess_num_layers(state_dict):
