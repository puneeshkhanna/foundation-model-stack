import os
from abc import abstractmethod
from datetime import datetime
from pathlib import Path
from typing import Dict, List, Optional

import torch
from torch import distributed as dist
from torch import nn

from fms import utils
from fms.utils import generation, print0


class TrainerPlugin:
    """
    A TrainerPlugin runs once every epoch, and possibly every `steps` steps.
    It is passed relevant objects that can be used for checkpointing, logging,
    or validation.
    """

    def __init__(self, steps=None):
        self.steps = steps

    def run(self, step):
        """
        Whether or not to run this plugin on the current step.
        """
        # if step is None, we're at an epoch end not an intermediate step.
        # By default we always run for epoch ends.
        if step is None:
            return True
        # If self.steps is None, we're only recording epoch ends and this isn't one.
        if self.steps is None:
            return False
        # record every `step` steps
        if (step + 1) % self.steps == 0:
            return True
        return False

    @abstractmethod
    def step(
        self,
        model: nn.Module,
        optimizer,
        epoch: int,
        metrics: Dict = {},
        step: Optional[int] = None,
    ):
        """
        This method is called on every step of training, or with step=None
        at the end of each epoch. Implementations can use the passed in
        parameters for validation, checkpointing, logging, etc.

        Args:
        model: The model being trained.
        step: The step in training, re-starting from zero each epoch. None at
                 epoch end.
        metrics: a dictionary of metrics that might be useful for
                logging/reporting. E.g. 'loss'. Specific metrics subject
                to change.
        """
        pass


class InferenceValidator(TrainerPlugin):
    """
    A training plugin to print the results of running inference on a given prompt.
    """

    def __init__(
        self, prompt_tokens: List[str], tokenizer, device, steps=None, eos_token=None
    ):
        super().__init__(steps)
        self.tokenizer = tokenizer
        input_ids = tokenizer.convert_tokens_to_ids(prompt_tokens)
        self.input_ids = torch.tensor(input_ids, dtype=torch.long, device=device)
        self.eos_token_id = (
            None
            if eos_token is None
            else self.tokenizer.convert_tokens_to_ids([eos_token])[0]
        )

    def step(
        self,
        model: nn.Module,
        optimizer,
        epoch: int,
        metrics: Dict = {},
        step: Optional[int] = None,
    ):
        if not self.run(step):
            return
        training = model.training
        model.eval()
        with torch.no_grad():
            curtime = datetime.now().strftime("%H:%M.%S")
            prefix = f"{curtime}:{epoch:02d}"
            if step is not None:
                prefix = prefix + f":{step:04d}"

            result = generation.generate(model, self.input_ids, use_cache=True)
            result = generation.truncate_after_eos(result, self.eos_token_id)
            result = self.tokenizer.convert_ids_to_tokens(result)
            result = self.tokenizer.convert_tokens_to_string(result)
            print0("generated result:")
            print0(result)
        model.train(training)


class MetricReporter(TrainerPlugin):
    """
    A training plugin to periodically log metrics. Logs every `seconds`
    seconds by calling `writer` with the log message. A custom writer
    should accept `*args` similar to `print`.
    """

    # TODO: add optional validation dataloader and validation loss.
    # TODO: add `writer` functions that handles logging metrics to experiment
    # tracking tools such as aimstack/wandb/neptune (or add alternate plugin?)
    def __init__(
        self,
        seconds=10,
        group: Optional[dist.ProcessGroup] = None,
        device="cpu",
        writer=print0,
    ):
        super().__init__(1)
        self.seconds = seconds
        self.last_reported_time = datetime.now()
        self.tokens_seen = torch.tensor(0.0, device=device)
        self.last_reported_step = -1
        self.cum_loss = torch.tensor(0.0, device=device)
<<<<<<< HEAD
=======
        self.time_per_step = torch.tensor(1.0, device=device)
>>>>>>> 006bd7ed
        self.last_step = -1
        self.group = group
        self.writer = writer

    def step(
        self,
        model: nn.Module,
        optimizer,
        epoch: int,
        metrics: Dict = {},
        step: Optional[int] = None,
    ):
        if "batch_size" in metrics and "input_length" in metrics:
            self.tokens_seen += metrics["batch_size"] * metrics["input_length"]
        if "loss" in metrics:
            self.cum_loss += metrics["loss"]

        current_time = datetime.now()
        elapsed = (current_time - self.last_reported_time).total_seconds()

        if step is None:
            step = self.last_step + 1
            self.last_step = 0
            steps = step - self.last_reported_step
            self.last_reported_step = 0
        else:
            self.last_step = step
            if step == self.last_reported_step:
                return
            steps_taken = step - self.last_reported_step
            if steps_taken * self.time_per_step < self.seconds:
                return
            time_per_step = elapsed / (step - self.last_reported_step)
            self.time_per_step.fill_(time_per_step)
            steps = step - self.last_reported_step
            self.last_reported_step = step

        world = 1 if self.group is None else self.group.size()
        if world > 1 and self.tokens_seen.device.type == "cuda":
            dist.all_reduce(self.tokens_seen, op=dist.ReduceOp.SUM)
            dist.all_reduce(self.cum_loss, op=dist.ReduceOp.SUM)
<<<<<<< HEAD
=======
            dist.all_reduce(self.time_per_step, op=dist.ReduceOp.SUM)
            self.time_per_step /= world
>>>>>>> 006bd7ed

        to_report = {}
        if "loss" in metrics:
            to_report["loss"] = f"{metrics['loss']:.4f}"
        to_report["avg_loss"] = f"{self.cum_loss.item() / steps / world:.4f}"

        more_metrics = {
            "tok/stp": f"{self.tokens_seen.item() / steps:,.1f}",
<<<<<<< HEAD
=======
            "s/stp": f"{self.time_per_step.item():,.3f}",
>>>>>>> 006bd7ed
            "tok/gpu/s": f"{self.tokens_seen.item() / elapsed / world:,.1f}",
        }
        if torch.cuda.is_available() and utils.has_package("pynvml"):
            nvidia_metrics = {
                "gpu_mem_use": f"{torch.cuda.memory_usage()}%",
                "gpu_utzn": f"{torch.cuda.utilization()}%",
            }
            more_metrics.update(nvidia_metrics)

        self.last_reported_time = current_time

        self.tokens_seen.fill_(0)
        self.cum_loss.fill_(0)

        to_report.update(more_metrics)
        self.writer(epoch, step, current_time, to_report)


class Checkpointer(TrainerPlugin):
    """
    A training plugin to write checkpoints.
    TODO: This will require changes to handle distributed checkpoints.
    """

    def __init__(
        self,
        save_dir: str | Path = Path("./checkpoints"),
        steps: Optional[int] = None,
        name: Optional[str] = None,
        group: Optional[dist.ProcessGroup] = None,
    ):
        super().__init__(steps)
        os.makedirs(save_dir, exist_ok=True)
        save_dir = os.path.expanduser(save_dir)
        self.save_dir = Path(save_dir)
        self.group = group
        self.name = name

    # TODO: this probably also needs to accept a dataset since we want to
    # support checkpointable datasets.
    # TODO: end of epoch checkpoints should probably consolidate to one
    # rank when using FSDP.
    def step(
        self,
        model: nn.Module,
        optimizer,
        epoch: int,
        metrics: Dict = {},
        step: Optional[int] = None,
    ):
        if not self.run(step):
            return

        model_name = (
            model.__class__.__name__.lower() if self.name is None else self.name
        )
        model_dict = model.state_dict()
        if step is not None:
            file = f"{model_name}_{epoch:03d}_{step+1:05d}"
        else:
            file = f"{model_name}_{epoch:03d}_final"
        save_dir = self.save_dir

        if self.group is None:
            path = save_dir / f"{file}.pth"
            train_file = f"{file}.train"
        else:
            path = save_dir / file
            os.makedirs(path, exist_ok=True)
            train_file = f"rank_{self.group.rank():02d}.train"
            path = path / f"rank_{self.group.rank():02d}.pth"
        print0("Writing checkpoint", path)
        torch.save(model_dict, path)

        optim_dict = optimizer.state_dict()
        train_dict = {"optimizer": optim_dict, "epoch": epoch}
        torch.save(train_dict, train_file)<|MERGE_RESOLUTION|>--- conflicted
+++ resolved
@@ -131,10 +131,7 @@
         self.tokens_seen = torch.tensor(0.0, device=device)
         self.last_reported_step = -1
         self.cum_loss = torch.tensor(0.0, device=device)
-<<<<<<< HEAD
-=======
         self.time_per_step = torch.tensor(1.0, device=device)
->>>>>>> 006bd7ed
         self.last_step = -1
         self.group = group
         self.writer = writer
@@ -176,11 +173,8 @@
         if world > 1 and self.tokens_seen.device.type == "cuda":
             dist.all_reduce(self.tokens_seen, op=dist.ReduceOp.SUM)
             dist.all_reduce(self.cum_loss, op=dist.ReduceOp.SUM)
-<<<<<<< HEAD
-=======
             dist.all_reduce(self.time_per_step, op=dist.ReduceOp.SUM)
             self.time_per_step /= world
->>>>>>> 006bd7ed
 
         to_report = {}
         if "loss" in metrics:
@@ -189,10 +183,7 @@
 
         more_metrics = {
             "tok/stp": f"{self.tokens_seen.item() / steps:,.1f}",
-<<<<<<< HEAD
-=======
             "s/stp": f"{self.time_per_step.item():,.3f}",
->>>>>>> 006bd7ed
             "tok/gpu/s": f"{self.tokens_seen.item() / elapsed / world:,.1f}",
         }
         if torch.cuda.is_available() and utils.has_package("pynvml"):
