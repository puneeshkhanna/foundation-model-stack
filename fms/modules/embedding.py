import math
from typing import List, Optional, Tuple, Union

import torch
import torch.distributed
import torch.nn as nn
from numpy import sign
from torch.distributed.distributed_c10d import ProcessGroup

from fms import distributed
from fms.distributed.tensorparallel import (
    all_gather_from_tensor_model_parallel_region,
    apply_colwise_tp,
    apply_embedding_tp,
    copy_to_tensor_model_parallel_region,
)
from fms.modules.tp import TPModule


class WordEmbedding(nn.Module):
    """
    Input/output embedding layer for sequence models.
    Includes vocabulary and optional absolute positional encodings.
    Can optionally include output embeddings, to provide "reversed" output prediction logits.
    ...
    Args
    ----
    vocab_size : int
        Length of vocabulary
    emb_dim : int
        Dimensionality of latent space
    padding_idx : int|None
        Padding token index in the vocabulary. Sets embedding for this token to zero since it is functionally inert.
    max_pos : int
        Maximum sequence length the model can handle. Sequences of shorter length are allowed and handled gracefully.
    abs_pos : bool
        Include absolute positional encodings?
    reversible : bool
        Include support for output logit prediction?
    tie_weights : bool
        If reversible: share input and output embeddings, or learn them separately?
    """

    def __init__(
        self,
        vocab_size,
        emb_dim,
        padding_idx=None,
        max_pos=512,
        abs_pos=False,
        reversible=True,
        tie_weights=True,
        bias=False,
        debug=False,
    ):
        super(WordEmbedding, self).__init__()
        self.vocab_size = vocab_size
        self.emb_dim = emb_dim
        if padding_idx is not None:
            padding_idx = (
                padding_idx if padding_idx >= 0 and padding_idx < vocab_size else None
            )
        self.padding_idx = padding_idx
        self.abs_pos = abs_pos
        self.reversible = reversible
        self.debug = debug
        self.tie_weights = tie_weights
        self.bias = bias
        self.max_pos = max_pos
        assert (
            reversible or not tie_weights
        ), "Error: weights cannot be tied when there is no output head!"
        if padding_idx is None:
            self.emb = nn.Embedding(self.vocab_size, self.emb_dim)
        else:
            self.emb = nn.Embedding(
                self.vocab_size, self.emb_dim, padding_idx=self.padding_idx
            )
        if abs_pos:
            self.pos_emb = nn.Embedding(max_pos, self.emb_dim)
            self.register_buffer("pos_id", torch.arange(max_pos).unsqueeze(0))
        if reversible:
            self.head = nn.Linear(self.emb_dim, self.vocab_size, bias=bias)
            if tie_weights:
                self.head.weight = self.emb.weight
        self.reset_params()

    def reset_params(self):
        # Defaults to norm-preserving in reverse op, unit vector in forward op
        layers = ["emb"]
        if self.abs_pos:
            layers.append("pos_emb")
        if self.reversible and not self.tie_weights:
            layers.append("head")
        for layer in layers:
            nn.init.trunc_normal_(
                getattr(self, layer).weight, mean=0.0, std=self.emb_dim**-0.5
            )
        if self.reversible and self.bias:
            self.head.bias.data.zero_()
        # Preserve pad index dummy-hood
        if self.padding_idx is not None:
            self.emb.weight.data[self.padding_idx].zero_()

    def forward(self, inp, reverse=False):
        # If reverse is False, compute input embeddings. If reverse is True, compute output logits.
        # vocab_idx: b n d if reverse, else b n
        if not reverse:
            if self.debug:
                assert (
                    inp.min().item() >= 0
                ), f"Error: you have requested a negative vocab index: {inp.min().item()}"
                assert (
                    inp.max().item() < self.vocab_size
                ), f"Error: you have requested an out of vocab index: {inp.max().item()}"
            out = self.emb(inp)
            if self.abs_pos:
                pos = self.pos_id[:, : inp.size(1)]
                is_pad = inp == self.padding_idx
                pos = pos.sub(is_pad.cumsum(1))
                pos = pos.clamp(
                    min=0
                )  # In case of left-padding, prevent negative indices (get zeroed anyways)
                out = out.addcmul(self.pos_emb(pos), ~is_pad.unsqueeze(-1))
            return out
        else:
            if self.debug:
                assert (
                    self.reversible
                ), "Error: cannot make prediction when there is no output head!"
            return self.head(inp)


class TPWordEmbedding(WordEmbedding, TPModule):
    """
    Input/output embedding layer for sequence models.
    Includes vocabulary and optional absolute positional encodings.
    Can optionally include output embeddings, to provide "reversed" output prediction logits.
    ...
    Args
    ----
    Check WordEmbedding for up-to-date docs

    world_size: int
        the number of processes running this model in TP
    rank: int
        the index of this process wrt to the rest running the model in TP
    """

    def __init__(
        self,
        vocab_size,
        emb_dim,
        padding_idx=None,
        max_pos=512,
        abs_pos=False,
        reversible=True,
        tie_weights=True,
        bias=False,
        debug=False,
        group: Optional[ProcessGroup] = None,
    ):
        assert torch.distributed.is_initialized()
        rank, world_size = distributed.rank_and_world(group)
        assert (
            emb_dim % world_size == 0
        ), "The embedding dimensions must be divisible by world size"
        assert (
            vocab_size % world_size == 0
        ), "The number of tokens must be divisible by world size"
        WordEmbedding.__init__(
            self,
            vocab_size,
            emb_dim,
            padding_idx,
            max_pos,
            abs_pos,
            reversible,
            tie_weights,
            bias,
            debug,
        )

        if padding_idx is None:
            self.emb = nn.Embedding(self.vocab_size, self.emb_dim // world_size)
        else:
            self.emb = nn.Embedding(
                self.vocab_size,
                self.emb_dim // world_size,
                padding_idx=self.padding_idx,
            )
        if abs_pos:
            self.pos_emb = nn.Embedding(max_pos, self.emb_dim // world_size)
        if reversible:
            assert (
                self.vocab_size % world_size == 0
            ), "The vocab size should be a multiple of the world size!"
            self.head = nn.Linear(
                self.emb_dim, self.vocab_size // world_size, bias=bias
            )
            if tie_weights:
                self.head.weight = self.emb.weight
        self.setup_tp(rank, world_size)

    @staticmethod
    def import_module(we: WordEmbedding, group: ProcessGroup) -> "TPWordEmbedding":
        tp_we = TPWordEmbedding(
            vocab_size=we.vocab_size,
            emb_dim=we.emb_dim,
            padding_idx=we.padding_idx,
            max_pos=we.max_pos,
            abs_pos=we.abs_pos,
            reversible=we.reversible,
            tie_weights=we.tie_weights,
            bias=we.bias,
            debug=we.debug,
            group=group,
        )
        return tp_we

<<<<<<< HEAD
    def list_colwise_weights(self) -> List[str]:
=======
    def colwise_param_names(self) -> List[str]:
>>>>>>> 1cb812cc
        if self.reversible and not self.tie_weights:
            return ["head"]
        return []

<<<<<<< HEAD
    def list_embedding_weights(self) -> List[str]:
=======
    def embedding_param_names(self) -> List[str]:
>>>>>>> 1cb812cc
        emb_weights = ["emb"]
        if self.abs_pos:
            emb_weights.append("pos_emb")
        return emb_weights

    def forward(self, inp, reverse=False):
        # If reverse is False, compute input embeddings. If reverse is True, compute output logits.
        # vocab_idx: b n d if reverse, else b n
        inp_par = copy_to_tensor_model_parallel_region(inp)
        out_par = WordEmbedding.forward(self, inp_par, reverse=reverse)
        # with ints this wasn't `torch.compile`ing
        rank = torch.tensor(self.rank)
        world_size = torch.tensor(self.world_size)
        return all_gather_from_tensor_model_parallel_region(out_par, rank, world_size)<|MERGE_RESOLUTION|>--- conflicted
+++ resolved
@@ -218,20 +218,12 @@
         )
         return tp_we
 
-<<<<<<< HEAD
-    def list_colwise_weights(self) -> List[str]:
-=======
     def colwise_param_names(self) -> List[str]:
->>>>>>> 1cb812cc
         if self.reversible and not self.tie_weights:
             return ["head"]
         return []
 
-<<<<<<< HEAD
-    def list_embedding_weights(self) -> List[str]:
-=======
     def embedding_param_names(self) -> List[str]:
->>>>>>> 1cb812cc
         emb_weights = ["emb"]
         if self.abs_pos:
             emb_weights.append("pos_emb")
