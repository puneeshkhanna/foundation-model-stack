--- conflicted
+++ resolved
@@ -1,8 +1,5 @@
-<<<<<<< HEAD
+import functools
 from typing import Dict
-=======
-import functools
->>>>>>> 1da478b7
 
 import torch
 
