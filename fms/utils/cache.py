from typing import Dict, List, Optional, Tuple, Union

import torch
import torch._inductor.ir as ir
import torch._inductor.lowering as lowering
from torch._inductor.virtualized import V
from vllm._C import cache_ops, ops


lib = torch.library.Library("paged_attention", "FRAGMENT")

lib.define(
    "reshape_and_cache(Tensor key, Tensor value, Tensor key_cache, Tensor value_cache, Tensor slot_mapping) -> (Tensor, Tensor)"
)

# needed for compile
@torch.library.impl(lib, "reshape_and_cache", "Meta")
def _reshape_and_cache_meta(key, value, key_cache, value_cache, slot_mapping):
    return key_cache.contiguous(), value_cache.contiguous()


@torch.library.impl(lib, "reshape_and_cache", "CUDA")
def _reshape_and_cache(key, value, key_cache, value_cache, slot_mapping):
    key = key.contiguous()
    value = value.contiguous()
    key_cache = key_cache.contiguous()
    value_cache = value_cache.contiguous()
    slot_mapping = slot_mapping.contiguous()
    cache_ops.reshape_and_cache(key, value, key_cache, value_cache, slot_mapping)
    return key_cache, value_cache


lowering.fallbacks.add(torch.ops.paged_attention.reshape_and_cache)


@lowering.register_lowering(
    torch.ops.paged_attention.reshape_and_cache, type_promotion_kind=None
)
def _reshape_and_cache_lowering(key, value, key_cache, value_cache, slot_mapping):
    PagedAttnKernel.create(
        torch.ops.paged_attention.reshape_and_cache.default,
        key,
        value,
        key_cache,
        value_cache,
        slot_mapping,
        mutated_inputs=[key_cache, value_cache],
    )
    return key_cache, value_cache


lib.define(
    "paged_attention_v1(Tensor out, Tensor query, Tensor key_cache, Tensor value_cache, Tensor head_mapping, float scale, Tensor block_tables, Tensor context_lens, int block_size, SymInt max_context_len, Tensor? alibi_slopes) -> Tensor"
)


@torch.library.impl(lib, "paged_attention_v1", "Meta")
def _paged_attention_v1_meta(
    out,
    query,
    key_cache,
    value_cache,
    head_mapping,
    scale,
    block_tables,
    context_lens,
    block_size,
    max_context_len,
    alibi_slopes=None,
):
    return out.contiguous()


@torch.library.impl(lib, "paged_attention_v1", "CUDA")
def _paged_attention_v1(
    out,
    query,
    key_cache,
    value_cache,
    head_mapping,
    scale,
    block_tables,
    context_lens,
    block_size,
    max_context_len,
    alibi_slopes=None,
):
    out = out.contiguous()
    query = query.contiguous()
    key_cache = key_cache.contiguous()
    value_cache = value_cache.contiguous()
    head_mapping = head_mapping.contiguous()
    block_tables = block_tables.contiguous()
    context_lens = context_lens.contiguous()
<<<<<<< HEAD
    ops.paged_attention_v1(out, query, key_cache, value_cache, head_mapping, scale, block_tables, context_lens, block_size, max_context_len, alibi_slopes)
    torch.cuda.synchronize()
    return out.contiguous()
=======

    ops.paged_attention_v1(
        out,
        query,
        key_cache,
        value_cache,
        head_mapping,
        scale,
        block_tables,
        context_lens,
        block_size,
        max_context_len,
        alibi_slopes,
    )
    return out


lowering.fallbacks.add(torch.ops.paged_attention.paged_attention_v1)


@lowering.register_lowering(
    torch.ops.paged_attention.paged_attention_v1, type_promotion_kind=None
)
def _paged_attention_v1_lowering(
    out,
    query,
    key_cache,
    value_cache,
    head_mapping,
    scale,
    block_tables,
    context_lens,
    block_size,
    max_context_len,
    alibi_slopes=None,
):
    PagedAttnKernel.create(
        torch.ops.paged_attention.paged_attention_v1.default,
        out,
        query,
        key_cache,
        value_cache,
        head_mapping,
        scale,
        block_tables,
        context_lens,
        block_size,
        max_context_len,
        alibi_slopes,
        mutated_inputs=[out],
    )
    return out


# Available starting PT 2.2
class NoneLayout(ir.IRNode):
    def __init__(self, device):
        self.device = device
        self.size = [0]
        self.stride = [0]

    def storage_size(self):
        return 0

    def as_fixed(self):
        return self


# Available starting PT 2.2
class MutationOutput(ir.ExternKernel):
    def get_mutation_names(self):
        return [self.inputs[0].get_name()]

    def __init__(self, layout, input, parent):
        super().__init__(None, layout, [input, parent], ())
        self.name = V.graph.register_buffer(self)

    def should_allocate(self):
        return False

    def is_no_op(self):
        return True

    def has_side_effects(self):
        return True
>>>>>>> 39b12b85

    def get_alias_names(self):
        return [self.inputs[0].get_name()]


class PagedAttnKernel(ir.FallbackKernel):
    def should_allocate(self):
        return False

    def has_side_effects(self):
        return True

    @classmethod
    def create(cls, kernel, *args, mutated_inputs=[], **kwargs) -> None:
        with V.graph.fake_mode:
            (
                example_output,
                tensor_args,
                non_tensor_args,
                unflatten_args,
                schema,
            ) = cls.process_kernel(kernel, *args, **kwargs)
        for tensor_arg in tensor_args:
            tensor_arg.realize()

        packed = cls(
            NoneLayout(tensor_args[0].get_device()),
            kernel,
            tensor_args,
            non_tensor_args,
            unflatten_args,
            schema=schema,
        )
        # Mark inplace inputs as mutated
        for kernel_input in mutated_inputs:
            V.graph.mark_buffer_mutated(kernel_input.get_name())
            MutationOutput(kernel_input.layout, kernel_input, packed)


KVCache = Tuple[torch.Tensor, torch.Tensor]  # (key cache, value cache)


def get_cache_block_size(block_size, head_size, num_heads, num_layers, dtype) -> int:
    kv_cache_block_size = block_size * num_heads * head_size * 2  # 2 for k and v

    total_size = num_layers * kv_cache_block_size
    dtype_size = torch.tensor([], dtype=dtype).element_size()
    return dtype_size * total_size


def get_max_gpu_blocks_available(
    block_size: int,
    emb_dim: int,
    nheads: int,
    nlayers: int,
    gpu_memory_utilization: float,
    dtype,
) -> int:

    # Calculate the number of blocks that can be allocated with the
    # profiled peak memory.
    torch.cuda.synchronize()
    peak_memory = torch.cuda.max_memory_allocated()
    total_gpu_memory = torch.cuda.get_device_properties("cuda").total_memory
    cache_block_size = get_cache_block_size(
        block_size, emb_dim // nheads, nheads, nlayers, dtype
    )
    num_gpu_blocks = int(
        (total_gpu_memory * gpu_memory_utilization - peak_memory) // cache_block_size
    )
    num_gpu_blocks = max(num_gpu_blocks, 0)
    torch.cuda.empty_cache()
    return num_gpu_blocks


class CacheBlock:
    def __init__(
        self,
        block_number: int,
        block_size: int,
    ):
        self.block_number = block_number
        self.block_size = block_size
        self.num_tokens = 0

    def num_available_slots(self) -> int:
        return self.block_size - self.num_tokens

    def is_full(self) -> bool:
        return self.num_available_slots() == 0

    def append_num_tokens(self, num_tokens: int):
        # todo: we need some way of differentiating number of tokens stored in the cache vs num allocated
        self.num_tokens += num_tokens


class CacheBlockGroup(List[CacheBlock]):
    def __init__(self, block_size: int):
        super().__init__()
        self.block_size = block_size
        self._is_generating = False
        self._is_initialized_with_prompt = False

    def __getitem__(self, key):
        return super(CacheBlockGroup, self).__getitem__(key)

    def is_initialized_with_prompt(self):
        return self._is_initialized_with_prompt

    def is_generating(self):
        return self._is_generating

    def last_cache_block_is_full(self):
        return self[-1].is_full()

    def get_sequence_length(self):
        if len(self) == 0:
            return 0
        else:
            return sum([cb.num_tokens for cb in self])

    def get_cache_block(self, position: int):
        return self[position // self.block_size]

    def get_slot_mapping(self, position: Optional[int] = None) -> List[int]:
        slot_mapping = []
        start = position if position else 0
        for position_i in range(start, self.get_sequence_length()):
            block_number = self.get_cache_block(position_i).block_number
            block_offset = position_i % self.block_size
            slot = block_number * self.block_size + block_offset
            slot_mapping.append(slot)
        return slot_mapping

    def get_block_mapping(self):
        return [cb.block_number for cb in self]


SequenceIDsInput = Union[Dict, List[int], int]
SlotMappingInput = Union[Dict, torch.Tensor]


def sequence_id_input(inner_f):
    def wrapper(self, sequence_ids: SequenceIDsInput, *args, **kwargs):
        if isinstance(sequence_ids, Dict):
            result = sequence_ids["sequence_ids"]
        elif isinstance(sequence_ids, List):
            result = sequence_ids
        else:
            result = [sequence_ids]
        return inner_f(self, result, *args, **kwargs)

    return wrapper


def slot_mapping_input(inner_f):
    def wrapper(self, slot_mapping: SlotMappingInput, *args, **kwargs):
        if isinstance(slot_mapping, Dict):
            result = slot_mapping["slot_mapping"]
        elif isinstance(slot_mapping, List):
            result = slot_mapping
        else:
            result = [slot_mapping]
        return inner_f(self, result, *args, **kwargs)

    return wrapper


class PagedKVCache:
    def __init__(
        self,
        num_layers: int,
        num_heads: int,
        emb_dim: int,
        total_num_gpu_blocks: Optional[int] = None,
        block_size: int = 16,
        tensor_parallel_size: int = 1,
        device: Optional[str] = "cuda",
        dtype: torch.dtype = torch.float32,
    ):
        self.block_size = block_size
        self.cache: List[KVCache] = []
        element_size = torch.tensor([], dtype=dtype).element_size()
        self.device = device

        if not total_num_gpu_blocks:
            total_num_gpu_blocks = get_max_gpu_blocks_available(
                block_size, emb_dim, num_heads // tensor_parallel_size if num_heads > 1 else num_heads, num_layers, 0.8, dtype
            )
        self.total_num_gpu_blocks = total_num_gpu_blocks

        head_size = emb_dim // num_heads

        x = self.block_size // element_size
        key_block_shape = (
            num_heads // tensor_parallel_size if num_heads > 1 else num_heads,
            head_size // x,
            block_size,
            x,
        )
        value_block_shape = (
            num_heads // tensor_parallel_size if num_heads > 1 else num_heads,
            head_size,
            block_size,
        )
        for _ in range(num_layers):
            key_blocks = torch.empty(
                size=(total_num_gpu_blocks, *key_block_shape),
                dtype=dtype,
                device=self.device,
            )
            value_blocks = torch.empty(
                size=(total_num_gpu_blocks, *value_block_shape),
                dtype=dtype,
                device=self.device,
            )
            self.cache.append((key_blocks, value_blocks))

        self.free_blocks: List[CacheBlock] = []

        for i in range(total_num_gpu_blocks):
            self.free_blocks.append(CacheBlock(i, block_size))

        # each sequence will be mapped to a cache block group
        # for now this will just assume we always have the same sequences in batch
        self.block_table_map: Dict[int, CacheBlockGroup] = {}

    def get_max_sequence_length(
        self, sequence_ids_or_cache_metadata: SequenceIDsInput
    ) -> int:
        max_sequence_length = None
        sequence_ids = sequence_ids_or_cache_metadata
        if isinstance(sequence_ids_or_cache_metadata, dict):
            sequence_ids = sequence_ids_or_cache_metadata["sequence_ids"]
            max_sequence_length = sequence_ids_or_cache_metadata.get(
                "max_sequence_length", None
            )

        if max_sequence_length is None:
            max_sequence_length = max(
                [
                    self.block_table_map[seq_id].get_sequence_length()
                    for seq_id in sequence_ids
                ]
            )
        return max_sequence_length

    def _allocate_block(self) -> CacheBlock:
        return self.free_blocks.pop()

    @staticmethod
    def __pad_to_max_left(x: List[int], max_len: int, pad: int) -> List[int]:
        return [pad] * (max_len - len(x)) + x

    @staticmethod
    def __pad_to_max_right(x: List[int], max_len: int, pad: int) -> List[int]:
        return x + [pad] * (max_len - len(x))

    @sequence_id_input
    def is_generating(self, sequence_ids: SequenceIDsInput):
        for sequence_id in sequence_ids:
            if (
                sequence_id not in self.block_table_map
                or not self.block_table_map[sequence_id].is_generating()
            ):
                return False
        return True

    @sequence_id_input
    def is_initialized_with_prompt(self, sequence_ids: SequenceIDsInput):
        for sequence_id in sequence_ids:
            if (
                sequence_id not in self.block_table_map
                or not self.block_table_map[sequence_id].is_initialized_with_prompt()
            ):
                return False
        return True

    def free(self, sequence_id: int):
        if sequence_id not in self.block_table_map:
            return
        cbg = self.block_table_map[sequence_id]
        for cb in cbg:
            cb.num_tokens = 0
            self.free_blocks.append(cb)
        del self.block_table_map[sequence_id]

    @sequence_id_input
    def free_sequences(self, sequence_ids: SequenceIDsInput):
        for seq_id in sequence_ids:
            self.free(seq_id)

    def get_unassigned_sequence_ids(self, prompt_tensor: torch.Tensor) -> List[int]:
        # todo: there are better ways to do this, but this is fine for now
        result = []
        batch_size = prompt_tensor.size(0)
        seq_id = 0
        while len(result) < batch_size:
            if seq_id not in self.block_table_map:
                result.append(seq_id)
            seq_id += 1
        return result

    def _get_cache_metadata(self, sequence_ids: List[int], is_prompt: bool) -> dict:
        slot_mapping = []
        block_tables = []
        context_lengths = []
        max_sequence_length = self.get_max_sequence_length(sequence_ids)
        remainder = max_sequence_length % self.block_size
        max_num_blocks = max_sequence_length // self.block_size
        position_ids = []
        if remainder != 0:
            max_num_blocks += 1
        for sequence_id in sequence_ids:
            cbg = self.block_table_map[sequence_id]

            context_length = cbg.get_sequence_length()
            if is_prompt:
                slot = cbg.get_slot_mapping()
                slot = self.__pad_to_max_left(slot, max_sequence_length, -1)
                # todo: investigate why we get incorrect answers using context length here rather than max_sequence_length on batch
                position_ids_i = self.__pad_to_max_left([i for i in range(context_length)], max_sequence_length, 0)
            else:
                slot = cbg.get_slot_mapping(context_length - 1)
                # todo: investigate why we get incorrect answers using context length here rather than max_sequence_length on batch
                position_ids_i = [context_length - 1]

            block_mapping = cbg.get_block_mapping()
            block_mapping = self.__pad_to_max_right(block_mapping, max_num_blocks, 0)
            max_num_blocks = max(max_num_blocks, len(block_mapping))

            slot_mapping.append(slot)
            block_tables.append(block_mapping)
            context_lengths.append(context_length)
            position_ids.append(position_ids_i)

<<<<<<< HEAD
        slot_mapping = torch.tensor(slot_mapping, dtype=torch.long, device="cuda")
        block_tables = torch.tensor(
            block_tables,
            dtype=torch.int,
            device="cuda"
        )
=======
        slot_mapping = torch.tensor(slot_mapping, dtype=torch.long, device="cuda").view(
            -1
        )
        block_tables = torch.tensor(block_tables, dtype=torch.int, device="cuda")
>>>>>>> 39b12b85
        context_lengths = torch.tensor(context_lengths, dtype=torch.int, device="cuda")
        position_offset = torch.tensor(position_ids, dtype=torch.int64, device="cuda")

        return {
            "sequence_ids": sequence_ids,
            "context_lengths": context_lengths,
            "max_sequence_length": max_sequence_length,
<<<<<<< HEAD
            "position_offset": position_offset,
=======
            "position_offset": None
            if is_prompt
            else torch.tensor(
                [max_sequence_length - 1], dtype=torch.int64, device="cuda"
            )
            .unsqueeze(0)
            .repeat(len(sequence_ids), 1),
>>>>>>> 39b12b85
            "slot_mapping": slot_mapping,
            "block_tables": block_tables,
            "type": "paged_attention",
            "is_generating": not is_prompt,
            "block_size": self.block_size,
        }

    def allocate_initial_prompt(
        self, prompt_tensor: torch.Tensor, sequence_ids: Optional[List[int]] = None
    ) -> dict:
        if not sequence_ids:
            sequence_ids = self.get_unassigned_sequence_ids(prompt_tensor)

        prompt_list = prompt_tensor.tolist()
        for seq_id, prompt_ids in zip(sequence_ids, prompt_list):
            self._allocate_prompt_sequence(seq_id, prompt_ids)

        return self._get_cache_metadata(sequence_ids, is_prompt=True)

    @sequence_id_input
    def allocate_generated_token(self, sequence_ids: SequenceIDsInput) -> dict:
        for seq_id in sequence_ids:
            cache_block_group = self.block_table_map[seq_id]
            cache_block_group._is_generating = True

            if cache_block_group.last_cache_block_is_full():
                last_block = self._allocate_block()
                last_block.append_num_tokens(1)
                cache_block_group.append(last_block)
            else:
                cache_block_group[-1].append_num_tokens(1)

        return self._get_cache_metadata(sequence_ids, is_prompt=False)

    def _allocate_prompt_sequence(self, seq_id: int, tokens: List[int]):
        tokens = [x for x in tokens if x != 0]
        cache_block_group: CacheBlockGroup = CacheBlockGroup(self.block_size)

        # one block allocation will happen automatically as the group always starts empty
        last_cache_block = self._allocate_block()

        cursor = 0
        while cursor < len(tokens):
            tokens_to_append = (
                min(len(tokens), cursor + last_cache_block.num_available_slots())
                - cursor
            )
            last_cache_block.append_num_tokens(tokens_to_append)
            cursor += tokens_to_append

            if cursor >= len(tokens):
                # we are done, so we need to append but not allocate
                cache_block_group.append(last_cache_block)
            elif last_cache_block.is_full():
                # if the block is full we can append it
                cache_block_group.append(last_cache_block)
                # because the other condition did not hold, we can allocate a new block
                last_cache_block = self._allocate_block()

        cache_block_group._is_initialized_with_prompt = True
        self.block_table_map[seq_id] = cache_block_group<|MERGE_RESOLUTION|>--- conflicted
+++ resolved
@@ -92,11 +92,6 @@
     head_mapping = head_mapping.contiguous()
     block_tables = block_tables.contiguous()
     context_lens = context_lens.contiguous()
-<<<<<<< HEAD
-    ops.paged_attention_v1(out, query, key_cache, value_cache, head_mapping, scale, block_tables, context_lens, block_size, max_context_len, alibi_slopes)
-    torch.cuda.synchronize()
-    return out.contiguous()
-=======
 
     ops.paged_attention_v1(
         out,
@@ -182,7 +177,6 @@
 
     def has_side_effects(self):
         return True
->>>>>>> 39b12b85
 
     def get_alias_names(self):
         return [self.inputs[0].get_name()]
@@ -519,19 +513,8 @@
             context_lengths.append(context_length)
             position_ids.append(position_ids_i)
 
-<<<<<<< HEAD
         slot_mapping = torch.tensor(slot_mapping, dtype=torch.long, device="cuda")
-        block_tables = torch.tensor(
-            block_tables,
-            dtype=torch.int,
-            device="cuda"
-        )
-=======
-        slot_mapping = torch.tensor(slot_mapping, dtype=torch.long, device="cuda").view(
-            -1
-        )
         block_tables = torch.tensor(block_tables, dtype=torch.int, device="cuda")
->>>>>>> 39b12b85
         context_lengths = torch.tensor(context_lengths, dtype=torch.int, device="cuda")
         position_offset = torch.tensor(position_ids, dtype=torch.int64, device="cuda")
 
@@ -539,17 +522,7 @@
             "sequence_ids": sequence_ids,
             "context_lengths": context_lengths,
             "max_sequence_length": max_sequence_length,
-<<<<<<< HEAD
             "position_offset": position_offset,
-=======
-            "position_offset": None
-            if is_prompt
-            else torch.tensor(
-                [max_sequence_length - 1], dtype=torch.int64, device="cuda"
-            )
-            .unsqueeze(0)
-            .repeat(len(sequence_ids), 1),
->>>>>>> 39b12b85
             "slot_mapping": slot_mapping,
             "block_tables": block_tables,
             "type": "paged_attention",
