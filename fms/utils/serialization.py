--- conflicted
+++ resolved
@@ -12,6 +12,9 @@
 
 
 __adapters: MutableMapping[str, MutableMapping[str, Callable[[Mapping], Mapping]]] = {}
+__legacy_weight_preprocessors: MutableMapping[
+    str, List[Callable[[str, Mapping], Optional[Tuple[str, torch.Tensor]]]]
+] = {}
 
 
 def register_adapter(
@@ -56,76 +59,19 @@
     return list(__adapters[architecture].keys())
 
 
-<<<<<<< HEAD
-def __fms_weights_preprocessing(orig_sd: Mapping, architecture: str) -> Mapping:
-    new_sd = {}
-    for name, param in orig_sd.items():
-        # logic to handle weights coming from an older unfused model
-        if "attn.query" in name or "attn.key" in name or "attn.value" in name:
-            weight_type = name.split(".")[-1]
-
-            unfused_weights = [
-                re.sub(
-                    rf"attn.(query|key|value).{weight_type}",
-                    f"attn.query.{weight_type}",
-                    name,
-                ),
-                re.sub(
-                    rf"attn.(query|key|value).{weight_type}",
-                    f"attn.key.{weight_type}",
-                    name,
-                ),
-                re.sub(
-                    rf"attn.(query|key|value).{weight_type}",
-                    f"attn.value.{weight_type}",
-                    name,
-                ),
-            ]
-            missing_weights = [w for w in unfused_weights if w not in orig_sd.keys()]
-            if len(missing_weights) != 0:
-                raise FusableWeightsMissingError(missing_weights)
-
-            new_sd[
-                re.sub(
-                    rf"attn.(query|key|value).{weight_type}",
-                    f"attn.qkv_fused.{weight_type}",
-                    name,
-                )
-            ] = torch.cat([orig_sd[w] for w in unfused_weights], dim=0)
-        elif architecture in ("llama",) and (
-            "ff_sub_layer.wg_fused" not in name
-            and "ff_sub_layer.wg" in name
-            or "ff_sub_layer.w1" in name
-        ):
-            weight_type = name.split(".")[-1]
-
-            unfused_weights = [
-                re.sub(
-                    rf"ff_sub_layer.(wg|w1).{weight_type}",
-                    f"ff_sub_layer.wg.{weight_type}",
-                    name,
-                ),
-                re.sub(
-                    rf"ff_sub_layer.(wg|w1).{weight_type}",
-                    f"ff_sub_layer.w1.{weight_type}",
-                    name,
-                ),
-            ]
-            missing_weights = [w for w in unfused_weights if w not in orig_sd.keys()]
-            if len(missing_weights) != 0:
-                raise FusableWeightsMissingError(missing_weights)
-
-            new_sd[
-                re.sub(
-                    rf"ff_sub_layer.(w1|wg).{weight_type}",
-                    f"ff_sub_layer.wg_fused.{weight_type}",
-                    name,
-                )
-            ] = torch.cat([orig_sd[w] for w in unfused_weights], dim=0)
-        else:
-            new_sd[name] = param
-=======
-def __legacy_attn_unfused_to_fused_weight_conversion(
+def _register_legacy_weight_preprocessor(
+    architecture: str,
+    legacy_weight_preprocessor: Callable[
+        [str, Mapping], Optional[Tuple[str, torch.Tensor]]
+    ],
+):
+    if architecture not in __legacy_weight_preprocessors:
+        __legacy_weight_preprocessors[architecture] = []
+
+    __legacy_weight_preprocessors[architecture].append(legacy_weight_preprocessor)
+
+
+def _legacy_attn_unfused_to_fused_weight_conversion(
     name: str, orig_sd: Mapping
 ) -> Optional[Tuple[str, torch.Tensor]]:
     """
@@ -184,9 +130,66 @@
     return None
 
 
-def __fms_weights_preprocessing(orig_sd: Mapping) -> Mapping:
+def _legacy_mlp_glu_unfused_to_fused_weight_conversion(
+    name: str, orig_sd: Mapping
+) -> Optional[Tuple[str, torch.Tensor]]:
+    """
+    function which converts unfused fms GLU weights to fused fms weights in the case the model was using the older
+    unfused weights (version 0.0.3)
+
+    Args:
+        name: str
+            current name to convert
+        orig_sd: Mapping
+            a mapping from a name to a param, in most cases will be a singleton, however when
+
+    Returns:
+    Optional[Tuple[str, torch.Tensor]]
+        if wg/w1 all exist in the given state dict, a tuple of the new fused name as well as weights will be
+        returned from this function
+        if one of wg or w1 exists in state dict (not all together), a FusableWeightsMissingError will be
+        raised with the weights that are missing
+        otherwise this function will return None signifying that no preprocessing needed to be done for this name param
+    """
+    if (
+        "ff_sub_layer.wg_fused" not in name
+        and "ff_sub_layer.wg" in name
+        or "ff_sub_layer.w1" in name
+    ):
+        weight_type = name.split(".")[-1]
+
+        unfused_weights = [
+            re.sub(
+                rf"ff_sub_layer.(wg|w1).{weight_type}",
+                f"ff_sub_layer.wg.{weight_type}",
+                name,
+            ),
+            re.sub(
+                rf"ff_sub_layer.(wg|w1).{weight_type}",
+                f"ff_sub_layer.w1.{weight_type}",
+                name,
+            ),
+        ]
+        missing_weights = [w for w in unfused_weights if w not in orig_sd.keys()]
+        if len(missing_weights) != 0:
+            raise FusableWeightsMissingError(missing_weights)
+
+        result = (
+            re.sub(
+                rf"ff_sub_layer.(w1|wg).{weight_type}",
+                f"ff_sub_layer.wg_fused.{weight_type}",
+                name,
+            ),
+            torch.cat([orig_sd[w] for w in unfused_weights], dim=0),
+        )
+        return result
+    return None
+
+
+def __fms_weights_preprocessing(orig_sd: Mapping, architecture: str) -> Mapping:
     # list of preprocessors to handle conversion of legacy weights
-    preprocessors = [__legacy_attn_unfused_to_fused_weight_conversion]
+    # each fms model will have its own set of preprocessors, as some models were created at different times
+    preprocessors = __legacy_weight_preprocessors.get(architecture, [])
 
     new_sd = {}
     for name, param in orig_sd.items():
@@ -196,9 +199,7 @@
             if preprocessor_out is not None:
                 name, param = preprocessor_out
                 break
-
         new_sd[name] = param
->>>>>>> 4841c8a2
 
     return new_sd
 
