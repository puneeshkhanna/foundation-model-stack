import tempfile

import torch

from fms import datasets
from fms.datasets.instructions import JsonInstructions
from fms.datasets.text import CausalTextDatasetFromString
from fms.utils import tokenizers
<<<<<<< HEAD
import tempfile
import torch
from torch.utils.data import Dataset
=======
>>>>>>> f8ff48dc


sample_json = """[{
"instruction": "a question",
"output": "an answer"
}]"""


def test_instructions_dataset():
    tokenizer = tokenizers.get_tokenizer(tokenizers.char_tokenizer)
    with tempfile.NamedTemporaryFile(mode="w+t") as file:
        file.writelines(sample_json)
        file.seek(0)
        instructions = JsonInstructions(file.name, tokenizer)
        input, label = instructions[0]
        assert input[0] == 2
        assert label[len(label) - 1] == 3
        assert label[0] == -100


def test_text_dataset():
    text = "a" * 1000
    tokenizer = tokenizers.get_tokenizer(tokenizers.char_tokenizer)
    ds = CausalTextDatasetFromString(text, tokenizer, seq_len=99, pad_token="b")
    assert len(ds) == 11
    first_input, _ = ds[0]
    last_input, last_label = ds[10]
    assert last_input[0] == tokenizer.convert_tokens_to_ids("b")[0]
    expected = (["b"] * 90) + (["a"] * 9)
    torch.testing.assert_close(
        last_input, torch.tensor(tokenizer.convert_tokens_to_ids(expected))
    )
    assert last_label[0] == -100
    torch.testing.assert_close(
        first_input, torch.tensor(tokenizer.convert_tokens_to_ids(["a"] * 99))
    )

    ds = CausalTextDatasetFromString(text, tokenizer, seq_len=99)
    assert len(ds) == 10


def test_dataset_getter():
    text = "a" * 10
    with tempfile.NamedTemporaryFile(mode="w+t") as file:
        file.writelines(text)
        file.seek(0)
        result = datasets.get_dataset(
            "text", tokenizers.get_tokenizer(tokenizers.char_tokenizer), file.name
        )
        # for input, output in result:
        #     print(input, output)
        input, _ = result[0]
        assert input[0].item() == ord("a")
        assert input.shape[0] == 9


class _MockDS(Dataset):
    def __init__(self, data):
        self.data = data

    def __getitem__(self, idx):
        return self.data[idx]

    def __len__(self):
        return len(self.data)


def test_restartable():
    data = [1, 2, 3, 4, 5]
    ds = _MockDS(data)
    rds = datasets.RestartableFromMapDataset(ds)
    assert len(rds) == 5
    i = iter(rds)
    assert next(i) == 1
    assert next(i) == 2
    sd = rds.state_dict()

    rds = datasets.RestartableFromMapDataset(_MockDS(data))
    rds.load_state_dict(sd)
    i = iter(rds)
    assert next(i) == 3<|MERGE_RESOLUTION|>--- conflicted
+++ resolved
@@ -1,17 +1,12 @@
 import tempfile
 
 import torch
+from torch.utils.data import Dataset
 
 from fms import datasets
 from fms.datasets.instructions import JsonInstructions
 from fms.datasets.text import CausalTextDatasetFromString
 from fms.utils import tokenizers
-<<<<<<< HEAD
-import tempfile
-import torch
-from torch.utils.data import Dataset
-=======
->>>>>>> f8ff48dc
 
 
 sample_json = """[{
